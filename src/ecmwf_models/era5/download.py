# -*- coding: utf-8 -*-
<<<<<<< HEAD
=======

>>>>>>> 3cf3757d
"""
Module to download ERA5 from terminal in netcdf and grib format.
"""

from ecmwf_models.utils import (
    load_var_table,
    lookup,
    save_gribs_from_grib,
    save_ncs_from_nc,
    mkdate,
    str2bool,
)
import warnings
import errno
import argparse
import sys
import os
import logging
from datetime import datetime, timedelta, time
import shutil
import cdsapi
import calendar
import multiprocessing


def default_variables(product="era5"):
    """
    These variables are being downloaded, when None are passed by the user

    Parameters
    ---------
    product : str, optional (default: 'era5')
        Name of the era5 product to read the default variables for.
        Either 'era5' or 'era5-land'.
    """
    lut = load_var_table(name=product)
    defaults = lut.loc[lut["default"] == 1]["dl_name"].values
    return defaults.tolist()


def download_era5(
    c,
    years,
    months,
    days,
    h_steps,
    variables,
    target,
    grb=False,
    product="era5",
    dry_run=False,
    cds_kwds={},
):
    """
    Download era5 reanalysis data for single levels of a defined time span

    Parameters
    ----------
    c : cdsapi.Client
        Client to pass the request to
    years : list
        Years for which data is downloaded ,e.g. [2017, 2018]
    months : list
        Months for which data is downloaded, e.g. [4, 8, 12]
    days : list
        Days for which data is downloaded (range(31)=All days)
        e.g. [10, 20, 31]
    h_steps: list
        List of full hours to download data at the selected dates e.g [0, 12]
    variables : list, optional (default: None)
        List of variables to pass to the client, if None are passed, the
        default variables will be downloaded.
    target : str
        File name, where the data is stored.
    geb : bool, optional (default: False)
        Download data in grib format
    product : str
        ERA5 data product to download, either era5 or era5-land
    dry_run: bool, optional (default: False)
        Do not download anything, this is just used for testing the
        functionality
    cds_kwds: dict, optional
        Additional arguments to be passed to the CDS API retrieve request.

    Returns
    ---------
    success : bool
        Return True after downloading finished
    """

    if dry_run:
        return

    request = {
        "format": "grib" if grb else "netcdf",
        "variable": variables,
        "year": [str(y) for y in years],
        "month": [str(m).zfill(2) for m in months],
        "day": [str(d).zfill(2) for d in days],
        "time": [time(h, 0).strftime("%H:%M") for h in h_steps],
    }
    request.update(cds_kwds)
    if product == "era5":
        request["product_type"] = "reanalysis"
        c.retrieve("reanalysis-era5-single-levels", request, target)
    elif product == "era5-land":
        c.retrieve("reanalysis-era5-land", request, target)
    else:
        raise ValueError(
<<<<<<< HEAD
            product, "Unknown product, choose either 'era5' or 'era5-land'")
=======
            product, "Unknown product, choose either 'era5' or 'era5-land'"
        )
>>>>>>> 3cf3757d

    return True


class CDSStatusTracker:
    """
    Track the status of the CDS download by using the CDS callback functions
    """

    statuscode_ok = 0
    statuscode_error = -1
    statuscode_unavailable = 10

    def __init__(self):
        self.download_statuscode = self.statuscode_ok

    def handle_error_function(self, *args, **kwargs):
        message_prefix = args[0]
        message_body = args[1]
        if self.download_statuscode != self.statuscode_unavailable:
<<<<<<< HEAD
            if (message_prefix.startswith("Reason:") and
                    message_body == "Request returned no data"):
=======
            if (
                message_prefix.startswith("Reason:")
                and message_body == "Request returned no data"
            ):
>>>>>>> 3cf3757d
                self.download_statuscode = self.statuscode_unavailable
            else:
                self.download_statuscode = self.statuscode_error
        logging.error(*args, **kwargs)


def download_and_move(
    target_path,
    startdate,
    enddate,
    product="era5",
    variables=None,
    keep_original=False,
    h_steps=[0, 6, 12, 18],
    grb=False,
    dry_run=False,
    grid=None,
    remap_method="bil",
    cds_kwds={},
    stepsize="month",
) -> int:
    """
    Downloads the data from the ECMWF servers and moves them to the target
    path.
    This is done in 30 day increments between start and end date.

    The files are then extracted into separate grib files per parameter and
    stored in yearly folders under the target_path.

    Parameters
    ----------
    target_path : str
        Path where the files are stored to
    startdate: datetime
        first date to download
    enddate: datetime
        last date to download
    product : str, optional (default: ERA5)
        Either ERA5 or ERA5Land
    variables : list, optional (default: None)
        Name of variables to download
    keep_original: bool
        keep the original downloaded data
    h_steps: list
        List of full hours to download data at the selected dates e.g [0, 12]
    grb: bool, optional (default: False)
        Download data as grib files
    dry_run: bool
        Do not download anything, this is just used for testing the functions
    grid : dict, optional
        A grid on which to remap the data using CDO. This must be a dictionary
        using CDO's grid description format, e.g.::

            grid = {
                "gridtype": "lonlat",
                "xsize": 720,
                "ysize": 360,
                "xfirst": -179.75,
                "yfirst": 89.75,
                "xinc": 0.5,
                "yinc": -0.5,
            }

        Default is to use no regridding.
    remap_method : str, optional
        Method to be used for regridding. Available methods are:
        - "bil": bilinear (default)
        - "bic": bicubic
        - "nn": nearest neighbour
        - "dis": distance weighted
        - "con": 1st order conservative remapping
        - "con2": 2nd order conservative remapping
        - "laf": largest area fraction remapping
    cds_kwds: dict, optional
        Additional arguments to be passed to the CDS API retrieve request.
    stepsize : str, optional
        Size of steps for requests, can be "month" or "day".

    Returns
    -------
    status_code: int
        0 : Downloaded data ok
        -1 : Error
        -10 : No data available for requested time period
    """
    product = product.lower()

    if variables is None:
        variables = default_variables(product=product)
    else:
        # find the dl_names
        variables = lookup(name=product, variables=variables)
        variables = variables["dl_name"].values.tolist()

    curr_start = startdate

    if dry_run:
        warnings.warn("Dry run does not create connection to CDS")
        c = None
        cds_status_tracker = None
    else:
        cds_status_tracker = CDSStatusTracker()
        c = cdsapi.Client(
<<<<<<< HEAD
            error_callback=cds_status_tracker.handle_error_function)
=======
            error_callback=cds_status_tracker.handle_error_function
        )
>>>>>>> 3cf3757d

    pool = multiprocessing.Pool(1)
    while curr_start <= enddate:
        status_code = -1
        sy, sm, sd = curr_start.year, curr_start.month, curr_start.day
        y, m = sy, sm
        if stepsize == "month":
<<<<<<< HEAD
            sm_days = calendar.monthrange(sy,
                                          sm)[1]  # days in the current month
=======
            sm_days = calendar.monthrange(sy, sm)[
                1
            ]  # days in the current month
>>>>>>> 3cf3757d
            if (enddate.year == y) and (enddate.month == m):
                d = enddate.day
            else:
                d = sm_days
        elif stepsize == "day":
            d = sd
        else:
            raise ValueError(f"Invalid stepsize: {stepsize}")

        curr_end = datetime(y, m, d)

        fname = "{start}_{end}.{ext}".format(
            start=curr_start.strftime("%Y%m%d"),
            end=curr_end.strftime("%Y%m%d"),
            ext="grb" if grb else "nc",
        )

        downloaded_data_path = os.path.join(target_path, "temp_downloaded")
        if not os.path.exists(downloaded_data_path):
            os.mkdir(downloaded_data_path)
        dl_file = os.path.join(downloaded_data_path, fname)

        finished, i = False, 0

        while (not finished) and (i < 5):  # try max 5 times
            try:
                finished = download_era5(
                    c,
                    years=[sy],
                    months=[sm],
                    days=range(sd, d + 1),
                    h_steps=h_steps,
                    variables=variables,
                    grb=grb,
                    product=product,
                    target=dl_file,
                    dry_run=dry_run,
                    cds_kwds=cds_kwds,
                )
                status_code = 0
                break

            except:  # noqa: E722
                # If no data is available we don't need to retry
<<<<<<< HEAD
                if (cds_status_tracker.download_statuscode ==
                        CDSStatusTracker.statuscode_unavailable):
=======
                if (
                    cds_status_tracker.download_statuscode
                    == CDSStatusTracker.statuscode_unavailable
                ):
>>>>>>> 3cf3757d
                    status_code = -10
                    break

                # delete the partly downloaded data and retry
                if os.path.isfile(dl_file):
                    os.remove(dl_file)
                finished = False
                i += 1
                continue

        if status_code == 0:
            if grb:
                pool.apply_async(
                    save_gribs_from_grib,
                    args=(dl_file, target_path),
                    kwds=dict(
                        product_name=product.upper(),
                        keep_original=keep_original,
                    ),
                )
            else:
                pool.apply_async(
                    save_ncs_from_nc,
                    args=(
                        dl_file,
                        target_path,
                    ),
                    kwds=dict(
                        product_name=product.upper(),
                        grid=grid,
                        remap_method=remap_method,
                        keep_original=keep_original,
                    ),
                )

        curr_start = curr_end + timedelta(days=1)
    pool.close()
    pool.join()

    # remove temporary files
    if not keep_original:
        shutil.rmtree(downloaded_data_path)
    if grid is not None:
        gridpath = os.path.join(target_path, "grid.txt")
        if os.path.exists(gridpath):
            os.unlink(gridpath)
        weightspath = os.path.join(target_path, "remap_weights.nc")
        if os.path.exists(weightspath):
            os.unlink(weightspath)

    return status_code


def parse_args(args):
    """
    Parse command line parameters for recursive download

    Parameters
    ----------
    args : list
        Command line parameters as list of strings

    Returns
    ----------
    clparams : argparse.Namespace
        Parsed command line parameters
    """

    parser = argparse.ArgumentParser(
        description="Download ERA 5 reanalysis data images between two "
        "dates. Before this program can be used, you have to "
        "register at the CDS and setup your .cdsapirc file "
        "as described here: "
<<<<<<< HEAD
        "https://cds.climate.copernicus.eu/api-how-to")
=======
        "https://cds.climate.copernicus.eu/api-how-to"
    )
>>>>>>> 3cf3757d
    parser.add_argument(
        "localroot",
        help="Root of local filesystem where the downloaded data will be "
        "stored.",
    )
    parser.add_argument(
        "-s",
        "--start",
        type=mkdate,
        default=datetime(1979, 1, 1),
<<<<<<< HEAD
        help=("Startdate in format YYYY-MM-DD. "
              "If no data is found there then the first available date of the "
              "product is used."),
=======
        help=(
            "Startdate in format YYYY-MM-DD. "
            "If no data is found there then the first available date of the "
            "product is used."
        ),
>>>>>>> 3cf3757d
    )
    parser.add_argument(
        "-e",
        "--end",
        type=mkdate,
        default=datetime.now(),
<<<<<<< HEAD
        help=("Enddate in format YYYY-MM-DD. "
              "If not given then the current date is used."),
=======
        help=(
            "Enddate in format YYYY-MM-DD. "
            "If not given then the current date is used."
        ),
>>>>>>> 3cf3757d
    )
    parser.add_argument(
        "-p",
        "--product",
        type=str,
        default="ERA5",
<<<<<<< HEAD
        help=("The ERA5 product to download. Choose either ERA5 or ERA5-Land. "
              "Default is ERA5."),
=======
        help=(
            "The ERA5 product to download. Choose either ERA5 or ERA5-Land. "
            "Default is ERA5."
        ),
>>>>>>> 3cf3757d
    )
    parser.add_argument(
        "-var",
        "--variables",
        metavar="variables",
        type=str,
        default=None,
        nargs="+",
<<<<<<< HEAD
        help=("Name of variables to download. If None are passed, we use the "
              "default ones from the "
              "era5_lut.csv resp. era5-land_lut.csv files in this package. "
              "See the ERA5/ERA5-LAND documentation for more variable names: "
              "     https://confluence.ecmwf.int/display/CKB/"
              "ERA5+data+documentation "
              "     https://confluence.ecmwf.int/display/CKB/"
              "ERA5-Land+data+documentation"),
=======
        help=(
            "Name of variables to download. If None are passed, we use the "
            "default ones from the "
            "era5_lut.csv resp. era5-land_lut.csv files in this package. "
            "See the ERA5/ERA5-LAND documentation for more variable names: "
            "     https://confluence.ecmwf.int/display/CKB/"
            "ERA5+data+documentation "
            "     https://confluence.ecmwf.int/display/CKB/"
            "ERA5-Land+data+documentation"
        ),
>>>>>>> 3cf3757d
    )
    parser.add_argument(
        "-keep",
        "--keep_original",
        type=str2bool,
        default="False",
<<<<<<< HEAD
        help=("Also keep the originally, temporarily downloaded image stack "
              "instead of deleting it after extracting single images. "
              "Default is False."),
=======
        help=(
            "Also keep the originally, temporarily downloaded image stack "
            "instead of deleting it after extracting single images. "
            "Default is False."
        ),
>>>>>>> 3cf3757d
    )
    parser.add_argument(
        "-grb",
        "--as_grib",
        type=str2bool,
        default="False",
<<<<<<< HEAD
        help=("Download data in grib format instead of netcdf. "
              "Default is False."),
=======
        help=(
            "Download data in grib format instead of netcdf. "
            "Default is False."
        ),
>>>>>>> 3cf3757d
    )
    parser.add_argument(
        "--h_steps",
        type=int,
        default=[0, 6, 12, 18],
        nargs="+",
<<<<<<< HEAD
        help=("Temporal resolution of downloaded images. "
              "Pass a set of full hours here, like '--h_steps 0 12'. "
              "By default 6H images (starting at 0:00 UTC, i.e. 0 6 12 18) "
              "will be downloaded"),
=======
        help=(
            "Temporal resolution of downloaded images. "
            "Pass a set of full hours here, like '--h_steps 0 12'. "
            "By default 6H images (starting at 0:00 UTC, i.e. 0 6 12 18) "
            "will be downloaded"
        ),
>>>>>>> 3cf3757d
    )

    args = parser.parse_args(args)

<<<<<<< HEAD
    print("Downloading {p} {f} files between {s} and {e} into folder {root}"
          .format(
              p=args.product,
              f="grib" if args.as_grib is True else "netcdf",
              s=args.start.isoformat(),
              e=args.end.isoformat(),
              root=args.localroot,
          ))
=======
    print(
        "Downloading {p} {f} files between {s} and {e} into folder {root}"
        .format(
            p=args.product,
            f="grib" if args.as_grib is True else "netcdf",
            s=args.start.isoformat(),
            e=args.end.isoformat(),
            root=args.localroot,
        )
    )
>>>>>>> 3cf3757d
    return args


def main(args):
    args = parse_args(args)
    status_code = download_and_move(
        target_path=args.localroot,
        startdate=args.start,
        enddate=args.end,
        product=args.product,
        variables=args.variables,
        h_steps=args.h_steps,
        grb=args.as_grib,
        keep_original=args.keep_original,
    )
    return status_code


def run():
    status_code = main(sys.argv[1:])
    if status_code == -10:
        return_code = errno.ENODATA  # Default no data status code of 61
    else:
        return_code = status_code

    sys.exit(return_code)<|MERGE_RESOLUTION|>--- conflicted
+++ resolved
@@ -1,8 +1,5 @@
 # -*- coding: utf-8 -*-
-<<<<<<< HEAD
-=======
-
->>>>>>> 3cf3757d
+
 """
 Module to download ERA5 from terminal in netcdf and grib format.
 """
@@ -112,12 +109,7 @@
         c.retrieve("reanalysis-era5-land", request, target)
     else:
         raise ValueError(
-<<<<<<< HEAD
             product, "Unknown product, choose either 'era5' or 'era5-land'")
-=======
-            product, "Unknown product, choose either 'era5' or 'era5-land'"
-        )
->>>>>>> 3cf3757d
 
     return True
 
@@ -138,15 +130,8 @@
         message_prefix = args[0]
         message_body = args[1]
         if self.download_statuscode != self.statuscode_unavailable:
-<<<<<<< HEAD
             if (message_prefix.startswith("Reason:") and
                     message_body == "Request returned no data"):
-=======
-            if (
-                message_prefix.startswith("Reason:")
-                and message_body == "Request returned no data"
-            ):
->>>>>>> 3cf3757d
                 self.download_statuscode = self.statuscode_unavailable
             else:
                 self.download_statuscode = self.statuscode_error
@@ -250,12 +235,7 @@
     else:
         cds_status_tracker = CDSStatusTracker()
         c = cdsapi.Client(
-<<<<<<< HEAD
             error_callback=cds_status_tracker.handle_error_function)
-=======
-            error_callback=cds_status_tracker.handle_error_function
-        )
->>>>>>> 3cf3757d
 
     pool = multiprocessing.Pool(1)
     while curr_start <= enddate:
@@ -263,14 +243,8 @@
         sy, sm, sd = curr_start.year, curr_start.month, curr_start.day
         y, m = sy, sm
         if stepsize == "month":
-<<<<<<< HEAD
             sm_days = calendar.monthrange(sy,
                                           sm)[1]  # days in the current month
-=======
-            sm_days = calendar.monthrange(sy, sm)[
-                1
-            ]  # days in the current month
->>>>>>> 3cf3757d
             if (enddate.year == y) and (enddate.month == m):
                 d = enddate.day
             else:
@@ -315,15 +289,8 @@
 
             except:  # noqa: E722
                 # If no data is available we don't need to retry
-<<<<<<< HEAD
                 if (cds_status_tracker.download_statuscode ==
                         CDSStatusTracker.statuscode_unavailable):
-=======
-                if (
-                    cds_status_tracker.download_statuscode
-                    == CDSStatusTracker.statuscode_unavailable
-                ):
->>>>>>> 3cf3757d
                     status_code = -10
                     break
 
@@ -397,12 +364,7 @@
         "dates. Before this program can be used, you have to "
         "register at the CDS and setup your .cdsapirc file "
         "as described here: "
-<<<<<<< HEAD
         "https://cds.climate.copernicus.eu/api-how-to")
-=======
-        "https://cds.climate.copernicus.eu/api-how-to"
-    )
->>>>>>> 3cf3757d
     parser.add_argument(
         "localroot",
         help="Root of local filesystem where the downloaded data will be "
@@ -413,47 +375,25 @@
         "--start",
         type=mkdate,
         default=datetime(1979, 1, 1),
-<<<<<<< HEAD
         help=("Startdate in format YYYY-MM-DD. "
               "If no data is found there then the first available date of the "
               "product is used."),
-=======
-        help=(
-            "Startdate in format YYYY-MM-DD. "
-            "If no data is found there then the first available date of the "
-            "product is used."
-        ),
->>>>>>> 3cf3757d
     )
     parser.add_argument(
         "-e",
         "--end",
         type=mkdate,
         default=datetime.now(),
-<<<<<<< HEAD
         help=("Enddate in format YYYY-MM-DD. "
               "If not given then the current date is used."),
-=======
-        help=(
-            "Enddate in format YYYY-MM-DD. "
-            "If not given then the current date is used."
-        ),
->>>>>>> 3cf3757d
     )
     parser.add_argument(
         "-p",
         "--product",
         type=str,
         default="ERA5",
-<<<<<<< HEAD
         help=("The ERA5 product to download. Choose either ERA5 or ERA5-Land. "
               "Default is ERA5."),
-=======
-        help=(
-            "The ERA5 product to download. Choose either ERA5 or ERA5-Land. "
-            "Default is ERA5."
-        ),
->>>>>>> 3cf3757d
     )
     parser.add_argument(
         "-var",
@@ -462,7 +402,6 @@
         type=str,
         default=None,
         nargs="+",
-<<<<<<< HEAD
         help=("Name of variables to download. If None are passed, we use the "
               "default ones from the "
               "era5_lut.csv resp. era5-land_lut.csv files in this package. "
@@ -471,74 +410,37 @@
               "ERA5+data+documentation "
               "     https://confluence.ecmwf.int/display/CKB/"
               "ERA5-Land+data+documentation"),
-=======
-        help=(
-            "Name of variables to download. If None are passed, we use the "
-            "default ones from the "
-            "era5_lut.csv resp. era5-land_lut.csv files in this package. "
-            "See the ERA5/ERA5-LAND documentation for more variable names: "
-            "     https://confluence.ecmwf.int/display/CKB/"
-            "ERA5+data+documentation "
-            "     https://confluence.ecmwf.int/display/CKB/"
-            "ERA5-Land+data+documentation"
-        ),
->>>>>>> 3cf3757d
     )
     parser.add_argument(
         "-keep",
         "--keep_original",
         type=str2bool,
         default="False",
-<<<<<<< HEAD
         help=("Also keep the originally, temporarily downloaded image stack "
               "instead of deleting it after extracting single images. "
               "Default is False."),
-=======
-        help=(
-            "Also keep the originally, temporarily downloaded image stack "
-            "instead of deleting it after extracting single images. "
-            "Default is False."
-        ),
->>>>>>> 3cf3757d
     )
     parser.add_argument(
         "-grb",
         "--as_grib",
         type=str2bool,
         default="False",
-<<<<<<< HEAD
         help=("Download data in grib format instead of netcdf. "
               "Default is False."),
-=======
-        help=(
-            "Download data in grib format instead of netcdf. "
-            "Default is False."
-        ),
->>>>>>> 3cf3757d
     )
     parser.add_argument(
         "--h_steps",
         type=int,
         default=[0, 6, 12, 18],
         nargs="+",
-<<<<<<< HEAD
         help=("Temporal resolution of downloaded images. "
               "Pass a set of full hours here, like '--h_steps 0 12'. "
               "By default 6H images (starting at 0:00 UTC, i.e. 0 6 12 18) "
               "will be downloaded"),
-=======
-        help=(
-            "Temporal resolution of downloaded images. "
-            "Pass a set of full hours here, like '--h_steps 0 12'. "
-            "By default 6H images (starting at 0:00 UTC, i.e. 0 6 12 18) "
-            "will be downloaded"
-        ),
->>>>>>> 3cf3757d
     )
 
     args = parser.parse_args(args)
 
-<<<<<<< HEAD
     print("Downloading {p} {f} files between {s} and {e} into folder {root}"
           .format(
               p=args.product,
@@ -547,18 +449,6 @@
               e=args.end.isoformat(),
               root=args.localroot,
           ))
-=======
-    print(
-        "Downloading {p} {f} files between {s} and {e} into folder {root}"
-        .format(
-            p=args.product,
-            f="grib" if args.as_grib is True else "netcdf",
-            s=args.start.isoformat(),
-            e=args.end.isoformat(),
-            root=args.localroot,
-        )
-    )
->>>>>>> 3cf3757d
     return args
 
 
