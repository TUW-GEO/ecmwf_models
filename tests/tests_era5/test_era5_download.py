# -*- coding: utf-8 -*-
# The MIT License (MIT)
#
# Copyright (c) 2018, TU Wien
#
# Permission is hereby granted, free of charge, to any person obtaining a copy
# of this software and associated documentation files (the "Software"), to deal
# in the Software without restriction, including without limitation the rights
# to use, copy, modify, merge, publish, distribute, sublicense, and/or sell
# copies of the Software, and to permit persons to whom the Software is
# furnished to do so, subject to the following conditions:
#
# The above copyright notice and this permission notice shall be included in all
# copies or substantial portions of the Software.
#
# THE SOFTWARE IS PROVIDED "AS IS", WITHOUT WARRANTY OF ANY KIND, EXPRESS OR
# IMPLIED, INCLUDING BUT NOT LIMITED TO THE WARRANTIES OF MERCHANTABILITY,
# FITNESS FOR A PARTICULAR PURPOSE AND NONINFRINGEMENT. IN NO EVENT SHALL THE
# AUTHORS OR COPYRIGHT HOLDERS BE LIABLE FOR ANY CLAIM, DAMAGES OR OTHER
# LIABILITY, WHETHER IN AN ACTION OF CONTRACT, TORT OR OTHERWISE, ARISING FROM,
# OUT OF OR IN CONNECTION WITH THE SOFTWARE OR THE USE OR OTHER DEALINGS IN THE
# SOFTWARE.
'''
Tests for transferring downloaded data to netcdf or grib files
'''

from ecmwf_models.era5.download import download_and_move, save_ncs_from_nc
from ecmwf_models.utils import CdoNotFoundError, cdo_available

import os
import shutil
from datetime import datetime
import numpy as np
import xarray as xr
import pytest
<<<<<<< HEAD
import tempfile

grid = {
    "gridtype": "lonlat",
    "xsize": 720,
    "ysize": 360,
    "xfirst": -179.75,
    "yfirst": 89.75,
    "xinc": 0.5,
    "yinc": -0.5
}


@pytest.mark.skipif(cdo_available, reason="CDO is installed")
def test_download_with_cdo_not_installed():
    with pytest.raises(CdoNotFoundError):
        with tempfile.TemporaryDirectory() as out_path:
            infile = os.path.join(
                os.path.dirname(os.path.abspath(__file__)), '..',
                "ecmwf_models-test-data", "download",
                "era5_example_downloaded_raw.nc")
            save_ncs_from_nc(
                infile, out_path, 'ERA5', grid=grid, keep_original=True)


def test_dry_download_nc_era5():
    with tempfile.TemporaryDirectory() as dl_path:
        dl_path = os.path.join(dl_path, 'era5')
        os.mkdir(dl_path)
        os.mkdir(os.path.join(dl_path, 'temp_downloaded'))

        thefile = os.path.join(
            os.path.dirname(os.path.abspath(__file__)), '..',
            "ecmwf_models-test-data", "download",
            "era5_example_downloaded_raw.nc")
        shutil.copyfile(
            thefile,
            os.path.join(dl_path, 'temp_downloaded', '20100101_20100101.nc'))

        startdate = enddate = datetime(2010, 1, 1)

        download_and_move(
            dl_path,
            startdate,
            enddate,
            variables=['swvl1', 'swvl2', 'lsm'],
            keep_original=False,
            h_steps=[0, 12],
            grb=False,
            dry_run=True)

        assert (os.listdir(dl_path) == ['2010'])
        assert (os.listdir(os.path.join(dl_path, '2010')) == ['001'])
        assert (len(os.listdir(os.path.join(dl_path, '2010', '001'))) == 2)

        should_dlfiles = [
            'ERA5_AN_20100101_0000.nc', 'ERA5_AN_20100101_1200.nc'
        ]

        assert (sorted(os.listdir(os.path.join(
            dl_path, '2010', '001'))) == sorted(should_dlfiles))
=======

grid = {
    "gridtype": "lonlat",
    "xsize": 720,
    "ysize": 360,
    "xfirst": -179.75,
    "yfirst": 89.75,
    "xinc": 0.5,
    "yinc": -0.5
}

@pytest.mark.skipif(cdo_available, reason="CDO is installed")
def test_download_with_cdo_not_installed():
    with pytest.raises(CdoNotFoundError):
        with tempfile.TemporaryDirectory() as out_path:
            infile = os.path.join(os.path.dirname(os.path.abspath(__file__)),
                                  '..', "ecmwf_models-test-data", "download",
                                  "era5_example_downloaded_raw.nc")
            save_ncs_from_nc(infile, out_path, 'ERA5', grid=grid,
                             keep_original=True)

def test_dry_download_nc_era5():
    with tempfile.TemporaryDirectory() as dl_path:
        dl_path = os.path.join(dl_path, 'era5')
        os.mkdir(dl_path)
        os.mkdir(os.path.join(dl_path, 'temp_downloaded'))

        thefile = os.path.join(os.path.dirname(os.path.abspath(__file__)), '..',
                  "ecmwf_models-test-data", "download", "era5_example_downloaded_raw.nc")
        shutil.copyfile(thefile, os.path.join(dl_path, 'temp_downloaded', '20100101_20100101.nc'))

        startdate = enddate = datetime(2010,1,1)

        download_and_move(dl_path, startdate, enddate, variables=['swvl1', 'swvl2', 'lsm'],
                          keep_original=False, h_steps=[0, 12],
                          grb=False, dry_run=True)

        assert(os.listdir(dl_path) == ['2010'])
        assert(os.listdir(os.path.join(dl_path, '2010')) == ['001'])
        assert(len(os.listdir(os.path.join(dl_path, '2010', '001'))) == 2)

        should_dlfiles = ['ERA5_AN_20100101_0000.nc',
                          'ERA5_AN_20100101_1200.nc']

        assert(sorted(os.listdir(os.path.join(dl_path, '2010', '001'))) ==
               sorted(should_dlfiles))

def test_dry_download_grb_era5():
    with tempfile.TemporaryDirectory() as dl_path:
        dl_path = os.path.join(dl_path, 'era5')
        os.mkdir(dl_path)
        os.mkdir(os.path.join(dl_path, 'temp_downloaded'))

        thefile = os.path.join(os.path.dirname(os.path.abspath(__file__)), '..',
                  "ecmwf_models-test-data", "download", "era5_example_downloaded_raw.grb")
        shutil.copyfile(thefile, os.path.join(dl_path, 'temp_downloaded', '20100101_20100101.grb'))

        startdate = enddate = datetime(2010,1,1)

        download_and_move(dl_path, startdate, enddate, variables=['swvl1', 'swvl2', 'lsm'],
                               keep_original=False, h_steps=[0, 12],
                               grb=True, dry_run=True)
>>>>>>> 3cf3757d

        assert(os.listdir(dl_path) == ['2010'])
        assert(os.listdir(os.path.join(dl_path, '2010')) == ['001'])
        assert(len(os.listdir(os.path.join(dl_path, '2010', '001'))) == 2)

<<<<<<< HEAD
def test_dry_download_grb_era5():
    with tempfile.TemporaryDirectory() as dl_path:
        dl_path = os.path.join(dl_path, 'era5')
        os.mkdir(dl_path)
        os.mkdir(os.path.join(dl_path, 'temp_downloaded'))

        thefile = os.path.join(
            os.path.dirname(os.path.abspath(__file__)), '..',
            "ecmwf_models-test-data", "download",
            "era5_example_downloaded_raw.grb")
        shutil.copyfile(
            thefile,
            os.path.join(dl_path, 'temp_downloaded', '20100101_20100101.grb'))

        startdate = enddate = datetime(2010, 1, 1)

        download_and_move(
            dl_path,
            startdate,
            enddate,
            variables=['swvl1', 'swvl2', 'lsm'],
            keep_original=False,
            h_steps=[0, 12],
            grb=True,
            dry_run=True)

        assert (os.listdir(dl_path) == ['2010'])
        assert (os.listdir(os.path.join(dl_path, '2010')) == ['001'])
        assert (len(os.listdir(os.path.join(dl_path, '2010', '001'))) == 2)

        should_dlfiles = [
            'ERA5_AN_20100101_0000.grb', 'ERA5_AN_20100101_1200.grb'
        ]

        assert (sorted(os.listdir(os.path.join(
            dl_path, '2010', '001'))) == sorted(should_dlfiles))

=======
        should_dlfiles = ['ERA5_AN_20100101_0000.grb',
                          'ERA5_AN_20100101_1200.grb']

        assert(sorted(os.listdir(os.path.join(dl_path, '2010', '001'))) == sorted(should_dlfiles))
>>>>>>> 3cf3757d

@pytest.mark.skipif(not cdo_available, reason="CDO is not installed")
def test_download_nc_era5_regridding():
    with tempfile.TemporaryDirectory() as dl_path:
        dl_path = os.path.join(dl_path, 'era5')
        os.mkdir(dl_path)
        os.mkdir(os.path.join(dl_path, 'temp_downloaded'))

<<<<<<< HEAD
        thefile = os.path.join(
            os.path.dirname(os.path.abspath(__file__)), '..',
            "ecmwf_models-test-data", "download",
            "era5_example_downloaded_raw.nc")
        shutil.copyfile(
            thefile,
            os.path.join(dl_path, 'temp_downloaded', '20100101_20100101.nc'))

        startdate = enddate = datetime(2010, 1, 1)
        download_and_move(
            dl_path,
            startdate,
            enddate,
            variables=['swvl1', 'swvl2', 'lsm'],
            keep_original=False,
            h_steps=[0, 12],
            grb=False,
            dry_run=True,
            grid=grid)

        assert (os.listdir(dl_path) == ['2010'])
        assert (os.listdir(os.path.join(dl_path, '2010')) == ['001'])
        assert (len(os.listdir(os.path.join(dl_path, '2010', '001'))) == 2)

        should_dlfiles = [
            'ERA5_AN_20100101_0000.nc', 'ERA5_AN_20100101_1200.nc'
        ]

        assert (sorted(os.listdir(os.path.join(
            dl_path, '2010', '001'))) == sorted(should_dlfiles))
=======
        thefile = os.path.join(os.path.dirname(os.path.abspath(__file__)), '..',
                  "ecmwf_models-test-data", "download", "era5_example_downloaded_raw.nc")
        shutil.copyfile(thefile, os.path.join(dl_path, 'temp_downloaded', '20100101_20100101.nc'))

        startdate = enddate = datetime(2010,1,1)
        download_and_move(dl_path, startdate, enddate, variables=['swvl1', 'swvl2', 'lsm'],
                          keep_original=False, h_steps=[0, 12],
                          grb=False, dry_run=True, grid=grid)

        assert(os.listdir(dl_path) == ['2010'])
        assert(os.listdir(os.path.join(dl_path, '2010')) == ['001'])
        assert(len(os.listdir(os.path.join(dl_path, '2010', '001'))) == 2)

        should_dlfiles = ['ERA5_AN_20100101_0000.nc',
                          'ERA5_AN_20100101_1200.nc']

        assert(sorted(os.listdir(os.path.join(dl_path, '2010', '001'))) == sorted(should_dlfiles))
>>>>>>> 3cf3757d

        for f in os.listdir(os.path.join(dl_path, "2010", "001")):
            ds = xr.open_dataset(os.path.join(dl_path, "2010", "001", f))
            assert dict(ds.dims) == {"lon": 720, "lat": 360}
            assert np.all(np.arange(89.75, -90, -0.5) == ds.lat)
            assert np.all(np.arange(-179.75, 180, 0.5) == ds.lon)<|MERGE_RESOLUTION|>--- conflicted
+++ resolved
@@ -33,7 +33,6 @@
 import numpy as np
 import xarray as xr
 import pytest
-<<<<<<< HEAD
 import tempfile
 
 grid = {
@@ -95,76 +94,12 @@
 
         assert (sorted(os.listdir(os.path.join(
             dl_path, '2010', '001'))) == sorted(should_dlfiles))
-=======
 
-grid = {
-    "gridtype": "lonlat",
-    "xsize": 720,
-    "ysize": 360,
-    "xfirst": -179.75,
-    "yfirst": 89.75,
-    "xinc": 0.5,
-    "yinc": -0.5
-}
+        assert (os.listdir(dl_path) == ['2010'])
+        assert (os.listdir(os.path.join(dl_path, '2010')) == ['001'])
+        assert (len(os.listdir(os.path.join(dl_path, '2010', '001'))) == 2)
 
-@pytest.mark.skipif(cdo_available, reason="CDO is installed")
-def test_download_with_cdo_not_installed():
-    with pytest.raises(CdoNotFoundError):
-        with tempfile.TemporaryDirectory() as out_path:
-            infile = os.path.join(os.path.dirname(os.path.abspath(__file__)),
-                                  '..', "ecmwf_models-test-data", "download",
-                                  "era5_example_downloaded_raw.nc")
-            save_ncs_from_nc(infile, out_path, 'ERA5', grid=grid,
-                             keep_original=True)
 
-def test_dry_download_nc_era5():
-    with tempfile.TemporaryDirectory() as dl_path:
-        dl_path = os.path.join(dl_path, 'era5')
-        os.mkdir(dl_path)
-        os.mkdir(os.path.join(dl_path, 'temp_downloaded'))
-
-        thefile = os.path.join(os.path.dirname(os.path.abspath(__file__)), '..',
-                  "ecmwf_models-test-data", "download", "era5_example_downloaded_raw.nc")
-        shutil.copyfile(thefile, os.path.join(dl_path, 'temp_downloaded', '20100101_20100101.nc'))
-
-        startdate = enddate = datetime(2010,1,1)
-
-        download_and_move(dl_path, startdate, enddate, variables=['swvl1', 'swvl2', 'lsm'],
-                          keep_original=False, h_steps=[0, 12],
-                          grb=False, dry_run=True)
-
-        assert(os.listdir(dl_path) == ['2010'])
-        assert(os.listdir(os.path.join(dl_path, '2010')) == ['001'])
-        assert(len(os.listdir(os.path.join(dl_path, '2010', '001'))) == 2)
-
-        should_dlfiles = ['ERA5_AN_20100101_0000.nc',
-                          'ERA5_AN_20100101_1200.nc']
-
-        assert(sorted(os.listdir(os.path.join(dl_path, '2010', '001'))) ==
-               sorted(should_dlfiles))
-
-def test_dry_download_grb_era5():
-    with tempfile.TemporaryDirectory() as dl_path:
-        dl_path = os.path.join(dl_path, 'era5')
-        os.mkdir(dl_path)
-        os.mkdir(os.path.join(dl_path, 'temp_downloaded'))
-
-        thefile = os.path.join(os.path.dirname(os.path.abspath(__file__)), '..',
-                  "ecmwf_models-test-data", "download", "era5_example_downloaded_raw.grb")
-        shutil.copyfile(thefile, os.path.join(dl_path, 'temp_downloaded', '20100101_20100101.grb'))
-
-        startdate = enddate = datetime(2010,1,1)
-
-        download_and_move(dl_path, startdate, enddate, variables=['swvl1', 'swvl2', 'lsm'],
-                               keep_original=False, h_steps=[0, 12],
-                               grb=True, dry_run=True)
->>>>>>> 3cf3757d
-
-        assert(os.listdir(dl_path) == ['2010'])
-        assert(os.listdir(os.path.join(dl_path, '2010')) == ['001'])
-        assert(len(os.listdir(os.path.join(dl_path, '2010', '001'))) == 2)
-
-<<<<<<< HEAD
 def test_dry_download_grb_era5():
     with tempfile.TemporaryDirectory() as dl_path:
         dl_path = os.path.join(dl_path, 'era5')
@@ -202,12 +137,6 @@
         assert (sorted(os.listdir(os.path.join(
             dl_path, '2010', '001'))) == sorted(should_dlfiles))
 
-=======
-        should_dlfiles = ['ERA5_AN_20100101_0000.grb',
-                          'ERA5_AN_20100101_1200.grb']
-
-        assert(sorted(os.listdir(os.path.join(dl_path, '2010', '001'))) == sorted(should_dlfiles))
->>>>>>> 3cf3757d
 
 @pytest.mark.skipif(not cdo_available, reason="CDO is not installed")
 def test_download_nc_era5_regridding():
@@ -216,7 +145,6 @@
         os.mkdir(dl_path)
         os.mkdir(os.path.join(dl_path, 'temp_downloaded'))
 
-<<<<<<< HEAD
         thefile = os.path.join(
             os.path.dirname(os.path.abspath(__file__)), '..',
             "ecmwf_models-test-data", "download",
@@ -247,25 +175,6 @@
 
         assert (sorted(os.listdir(os.path.join(
             dl_path, '2010', '001'))) == sorted(should_dlfiles))
-=======
-        thefile = os.path.join(os.path.dirname(os.path.abspath(__file__)), '..',
-                  "ecmwf_models-test-data", "download", "era5_example_downloaded_raw.nc")
-        shutil.copyfile(thefile, os.path.join(dl_path, 'temp_downloaded', '20100101_20100101.nc'))
-
-        startdate = enddate = datetime(2010,1,1)
-        download_and_move(dl_path, startdate, enddate, variables=['swvl1', 'swvl2', 'lsm'],
-                          keep_original=False, h_steps=[0, 12],
-                          grb=False, dry_run=True, grid=grid)
-
-        assert(os.listdir(dl_path) == ['2010'])
-        assert(os.listdir(os.path.join(dl_path, '2010')) == ['001'])
-        assert(len(os.listdir(os.path.join(dl_path, '2010', '001'))) == 2)
-
-        should_dlfiles = ['ERA5_AN_20100101_0000.nc',
-                          'ERA5_AN_20100101_1200.nc']
-
-        assert(sorted(os.listdir(os.path.join(dl_path, '2010', '001'))) == sorted(should_dlfiles))
->>>>>>> 3cf3757d
 
         for f in os.listdir(os.path.join(dl_path, "2010", "001")):
             ds = xr.open_dataset(os.path.join(dl_path, "2010", "001", f))
